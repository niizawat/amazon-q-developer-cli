--- conflicted
+++ resolved
@@ -95,20 +95,16 @@
     "/save",
     "/load",
     "/subscribe",
-<<<<<<< HEAD
     "/custom",
     "/custom list",
     "/custom show",
     "/custom preview",
     "/custom init",
-
-=======
     "/todos",
     "/todos resume",
     "/todos clear-finished",
     "/todos view",
     "/todos delete",
->>>>>>> 1813bb77
 ];
 
 pub type PromptQuerySender = tokio::sync::broadcast::Sender<PromptQuery>;
