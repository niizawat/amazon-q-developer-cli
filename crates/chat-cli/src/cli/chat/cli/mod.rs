--- conflicted
+++ resolved
@@ -91,16 +91,13 @@
     Experiment(ExperimentArgs),
     /// Upgrade to a Q Developer Pro subscription for increased query limits
     Subscribe(SubscribeArgs),
-<<<<<<< HEAD
     /// Manage custom slash commands
     #[command(subcommand)]
     Custom(CustomCommandsArgs),
-=======
     /// (Beta) Toggle tangent mode for isolated conversations. Requires "q settings
     /// chat.enableTangentMode true"
     #[command(hide = true)]
     Tangent(TangentArgs),
->>>>>>> 1813bb77
     #[command(flatten)]
     Persist(PersistSubcommand),
     // #[command(flatten)]
@@ -160,11 +157,8 @@
             Self::Model(args) => args.execute(os, session).await,
             Self::Experiment(args) => args.execute(os, session).await,
             Self::Subscribe(args) => args.execute(os, session).await,
-<<<<<<< HEAD
             Self::Custom(args) => args.execute(os, session).await,
-=======
             Self::Tangent(args) => args.execute(os, session).await,
->>>>>>> 1813bb77
             Self::Persist(subcommand) => subcommand.execute(os, session).await,
             // Self::Root(subcommand) => {
             //     if let Err(err) = subcommand.execute(os, database, telemetry).await {
@@ -198,11 +192,8 @@
             Self::Model(_) => "model",
             Self::Experiment(_) => "experiment",
             Self::Subscribe(_) => "subscribe",
-<<<<<<< HEAD
             Self::Custom(_) => "custom",
-=======
             Self::Tangent(_) => "tangent",
->>>>>>> 1813bb77
             Self::Persist(sub) => match sub {
                 PersistSubcommand::Save { .. } => "save",
                 PersistSubcommand::Load { .. } => "load",
